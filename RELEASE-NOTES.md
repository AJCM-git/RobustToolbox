--- conflicted
+++ resolved
@@ -39,12 +39,7 @@
 
 ### New features
 
-<<<<<<< HEAD
-* `Array.Clear(Array)` is now available in the sandbox.
 * `ScrollbarContainer` now has new methods for handling the position of the scrollbar thumb. `SetScrollValueToPercentage` , `SetHScrollValueToPercentage` and `SetVScrollValueToPercentage`
-=======
-*None yet*
->>>>>>> 3a479cb5
 
 ### Bugfixes
 
